# 🛠️ CAMASim
Content addressable memory (CAM) [wiki](https://en.wikipedia.org/wiki/Content-addressable_memory) stands out as an efficient hardware solution for memory-intensive search operations by supporting parallel computation in memory [intro](https://ieeexplore.ieee.org/abstract/document/9720562). 

CAMASim is a comprehensive simulation framework for evaluating content-addressable memory based accelerators in different memory-intensive CAM-compatiable application for both
application **accuracy** with hardware constraints and **hardware performance**.
We provide a Easy-to-use, Modular and Extendible package of simulating CAM-based accelerators. It comes with function simulator and performance evaluator which can be used to easily build custom search schemes. You can use it with any CAM-compatible applications with cam.write() and cam.query().

If you want to learn more info about the simulator, please refer to the following manuscript:

- Mengyuan Li. (2024). CAMASim: A Comprehensive Simulation Framework for Content-Addressable Memory based Accelerators. [link](https://arxiv.org/abs/2403.03442)

## Quick Start
### Get the tool from GitHub
```
git clone https://github.com/menggg22/CAMASim.git
```
### Dependencies
The dependencies required by CAMASim is listed in `requirements.txt`. Please run `pip install -r ./requirements.txt` to install these dependencies.

### Run examples
#### Decision Tree Inference on CAM
The example/DecisionTree directory contains scripts for converting a decision tree into CAM format and performing inference with CAM, using the iris dataset. Run the command below to see performance metrics and simulation results from CAMASim:
```sh
python example/DecisionTree/example.py
```

## Integrate in your own applications
- Step 0: Prepare user-defined config. Modify cam simulation config file *cam_config* and prepare user-defined cricuit-level data in *CAMASim/performance/cost_config.json* if needed.
- Step 1: Extract stored data *CAM_Data* and query data *CAM_Query* in user-defined application.
- Step 2: Load CAM simulation config.
- Step 3: Initialize *CAMASim* class with config
- Step 4: Simulate **write** opeartion on *CAM_Data* 
- Step 5: simulate **query** opeartion *CAM_Query* 

```
# Step 2 Example
import json

def load_config():
    script_path = os.path.abspath(__file__) 
    script_dir = os.path.split(script_path)[0] 
    with open(script_dir+ '/cam_config.json', 'r') as f:
        config = json.load(f)
    return config

## Step 3-5 Example
from CAMASim.CAMASim import CAMASim

def simCAM(CAM_Data, CAM_Query):
    cam_config = load_config()
    cam = CAMASim(cam_config)
    cam.write(CAM_Data)
    CAM_pred_ids, _, _ = cam.query(CAM_Query) # Accuracy Evaluation
```


## File Description
- camasim/ 	Library source files with function simulator, layer, and device definition
- camasim/function	Function simulator and basic modules.
- camsim/performance	Performance evaluator.
- camsim/arch	Architecture estimator. (Default arch based on majority voting type arch proposed in [link](https://www.nature.com/articles/s41598-022-23116-w))
- examples/	Example for decision tree. More coming.

## Citation
If you find this code useful in your work, please cite it using the following BibTeX:

```
@misc{li2024CAMASim,
      title={CAMASim: A Comprehensive Simulation Framework for Content-Addressable Memory based Accelerators}, 
      author={Mengyuan Li and Shiyi Liu and Mohammad Mehdi Sharifi and X. Sharon Hu},
      year={2024},
      eprint={2403.03442},
      archivePrefix={arXiv}
}
```

## Contact
If you have suggestions or questions on the work, please contact
[Mengyuan Li](https://menggg22.github.io) (mli22@nd.edu), University of Notre Dame or [Shiyi Liu](andyliu.pub@outlook.com).


## Further info on EVACAM Integration
### What is EVACAM
Eva-CAM is a *circuit/architecture-level* modeling and evaluation tool for content addressable memories (CAMs) that can project the area, timing, dynamic energy, and leakage power of NVM-based CAMs. Please go to [EVACAM github repository](https://github.com/eva-cam/EvaCAM) for more detailed information.

### Why CAMASim and EVACAM can Work Together?
CAMASim is an chip-level performance and application accuracy simulator while EVACAM gives detailed hardware costs, therefore the two simulators are perfectly  complementary to each other and can work together to give better results. When EVACAM is enabled, CAMASim will pass the CAM configuration it received to EVACAM, and read from EVACAM's performance evaluation on power and latency for whole-chip performance evaluation. 

If EVACAM is not enabled, CAMASim will read from user-defined performance data for specific CAM configurations, which should be stored in `CAMASim/performance/cost_config.json`. In the repo, we also provide FeFET-based TCAM and MCAM SPICE simulation results. 

### How to enable EVACAM?
EVACAM is integrated as a git submodule within CAMASim to enhance functionality. To align with CAMASim's requirements, we've forked and slightly modified the original EVACAM, with our adapted version available at [this repo](https://github.com/Andyliu92/EvaCAM-for-CAMASim).

```sh
git submodule init
git submodule update
```

To activate EVACAM's features during simulations in CAMASim, include "useEVACAMCost": true within the array section of your CAM simulation's configuration file. For instance, in the decision tree example (`example/DecisionTree/cam_config.json`), adjust the array section as follows:

```json
    "array":{
        "row": 128,
        "col": 128,
        "sensing": "exact",
        "cell": "ACAM",
        "bit": 3,
        "useEVACAMCost": true
    },
```
<<<<<<< HEAD
This setup allows CAMASim to utilize EVACAM's evaluations of latency and power for more accurate simulation outcomes.
=======
This setup allows CAMASim to utilize EVACAM's evaluations of latency and power for more accurate simulation outcomes. Please note that EVACAM is written in C/C++. Compilation of is needed for the first run of EVACAM. We use `g++` to compile. Please make sure that `g++` is available in your environment.

## Citation
If you want to learn more about the CAM-based accelerators, please refer to the following manuscript:

- Mengyuan Li. (2024). CAMASim: A Comprehensive Simulation Framework for Content-Addressable Memory based Accelerators.

If you find this code useful in your work, please cite it using the following BibTeX:

```
@inproceedings{li2024CAMASim,
    title     = {CAMASim: A Comprehensive Simulation Framework for Content-Addressable Memory based Accelerators},
    author    = {Li, Mengyuan and Liu, Shiyi and Sharifi, Mohammad Mehdi and Hu, Xiaobo Sharon},
    journal= {arXiv preprint arXiv:2202.09433},
    year      = {2024}
}
```

## Contact
If you have questions or comments on the model, please contact
Mengyuan Li (mli22@nd.edu), University of Notre Dame, Shiyi Liu.
>>>>>>> 50791d03
<|MERGE_RESOLUTION|>--- conflicted
+++ resolved
@@ -108,28 +108,4 @@
         "useEVACAMCost": true
     },
 ```
-<<<<<<< HEAD
-This setup allows CAMASim to utilize EVACAM's evaluations of latency and power for more accurate simulation outcomes.
-=======
-This setup allows CAMASim to utilize EVACAM's evaluations of latency and power for more accurate simulation outcomes. Please note that EVACAM is written in C/C++. Compilation of is needed for the first run of EVACAM. We use `g++` to compile. Please make sure that `g++` is available in your environment.
-
-## Citation
-If you want to learn more about the CAM-based accelerators, please refer to the following manuscript:
-
-- Mengyuan Li. (2024). CAMASim: A Comprehensive Simulation Framework for Content-Addressable Memory based Accelerators.
-
-If you find this code useful in your work, please cite it using the following BibTeX:
-
-```
-@inproceedings{li2024CAMASim,
-    title     = {CAMASim: A Comprehensive Simulation Framework for Content-Addressable Memory based Accelerators},
-    author    = {Li, Mengyuan and Liu, Shiyi and Sharifi, Mohammad Mehdi and Hu, Xiaobo Sharon},
-    journal= {arXiv preprint arXiv:2202.09433},
-    year      = {2024}
-}
-```
-
-## Contact
-If you have questions or comments on the model, please contact
-Mengyuan Li (mli22@nd.edu), University of Notre Dame, Shiyi Liu.
->>>>>>> 50791d03
+This setup allows CAMASim to utilize EVACAM's evaluations of latency and power for more accurate simulation outcomes. Please note that EVACAM is written in C/C++. Compilation of is needed for the first run of EVACAM. We use `g++` to compile. Please make sure that `g++` is available in your environment.