# 🛠️ CAMASim
<<<<<<< HEAD
Content addressable memory (CAM) [wiki](https://en.wikipedia.org/wiki/Content-addressable_memory) stands out as an efficient hardware solution for memory-intensive search operations by supporting parallel computation in memory [](https://ieeexplore.ieee.org/abstract/document/9720562). 
=======
A comprehensive tool for evaluating CAM-based CIM accelerators for both chip-level performance and application accuracy with hardware constraints.
>>>>>>> 24d0ed43

CAMASim is a comprehensive simulation framework for evaluating content-addressable memory based accelerators in different memory-intensive CAM-compatiable application for both
application **accuracy** with hardware constraints and **hardware performance**.
We provide a Easy-to-use, Modular and Extendible package of simulating CAM-based accelerators. It comes with function simulator and performance evaluator which can be used to easily build custom search schemes. You can use it with any CAM-compatible applications with cam.write() and cam.query().

If you want to learn more info about the simulator, please refer to the following manuscript:

- Mengyuan Li. (2024). CAMASim: A Comprehensive Simulation Framework for Content-Addressable Memory based Accelerators. [link](https://arxiv.org/abs/2403.03442)

## Quick Start
### Get the tool from GitHub
```
git clone https://github.com/menggg22/CAMASim.git
```
### Dependencies
The dependencies required by CAMASim is listed in `requirements.txt`. Please run `pip install -r ./requirements.txt` to install these dependencies.

### Run examples
#### Decision Tree Inference on CAM
The example/DecisionTree directory contains scripts for converting a decision tree into CAM format and performing inference with CAM, using the iris dataset. Run the command below to see performance metrics and simulation results from CAMASim:
```sh
python example/DecisionTree/example.py
```

## Integrate in your own applications
<<<<<<< HEAD
- Step 0: Prepare user-defined config. Modify cam simulation config file *cam_config* and prepare user-defined cricuit-level data in *CAMASim/performance/cost_config.json* if needed.
- Step 1: Extract stored data *CAM_Data* and query data *CAM_Query* in user-defined application.
- Step 2: Load CAM simulation config.
- Step 3: Initialize *CAMASIM* class with config
=======

- Step 1: Prepare stored data *CAM_Data* and query data *CAM_Query* in your application

- Step 2: modify config file *cam_config* and load config
- Step 3: Initialize *CAMASim* class with config
>>>>>>> 24d0ed43
- Step 4: Simulate **write** opeartion on *CAM_Data* 
- Step 5: simulate **query** opeartion *CAM_Query* 

```
# Step 2 Example
import json

def load_config():
    script_path = os.path.abspath(__file__) 
    script_dir = os.path.split(script_path)[0] 
    with open(script_dir+ '/cam_config.json', 'r') as f:
        config = json.load(f)
    return config

## Step 3-5 Example
from CAMASim.CAMASim import CAMASim

def simCAM(CAM_Data, CAM_Query):
    cam_config = load_config()
    cam = CAMASim(cam_config)
    cam.write(CAM_Data)
    CAM_pred_ids, _, _ = cam.query(CAM_Query) # Accuracy Evaluation
```
<<<<<<< HEAD
   

## File Description
- camasim/ 	Library source files with function simulator, layer, and device definition
- camasim/function	Function simulator and basic modules.
- camsim/performance	Performance evaluator.
- camsim/arch	Architecture estimator. (Default arch based on majority voting type arch proposed in [link](https://www.nature.com/articles/s41598-022-23116-w))
- examples/	Example for decision tree. More coming.
=======

## File Description
- CAMASim/ 	Library source files with function simulator, layer, and device definition
- CAMASim/function	Function simulator and basic modules.
- CAMASim/performance	Performance evaluator.
- CAMASim/arch	Architecture estimator.
- examples/	Examples for CAM-related applications

## EVACAM Integration
### What is EVACAM
Eva-CAM is a circuit/architecture-level modeling and evaluation tool for content addressable memories (CAMs) that can project the area, timing, dynamic energy, and leakage power of NVM-based CAMs. It is developed by Liu Liu at University of Notre Dame. Please go to [EVACAM github repository](https://github.com/eva-cam/EvaCAM) for more detailed information.

### Why CAMASim and EVACAM can Work Together?
CAMASim is an chip-level performance and application accuracy simulator while EVACAM gives detailed hardware costs, therefore the two simulators are perfectly  complementary to each other and can work together to give better results. When EVACAM is enabled, CAMASim will pass the CAM configuration it received to EVACAM, and read from EVACAM's performance evaluation on power and latency for whole-chip performance evaluation. If EVACAM is not enabled, CAMASim will read from pre-defined performance data for limited CAM configurations. The pre-defined performance data is stored in `CAMASim/performance/cost_config.json`
>>>>>>> 24d0ed43

### How to enable EVACAM?
EVACAM is integrated as a git submodule within CAMASim to enhance functionality. To align with CAMASim's requirements, we've forked and slightly modified the original EVACAM, with our adapted version available at [this repo](https://github.com/Andyliu92/EvaCAM-for-CAMASim).

```sh
git submodule init
git submodule update
```

To activate EVACAM's features during simulations in CAMASim, include "useEVACAMCost": true within the array section of your CAM simulation's configuration file. For instance, in the decision tree example (`example/DecisionTree/cam_config.json`), adjust the array section as follows:

```json
    "array":{
        "row": 128,
        "col": 128,
        "sensing": "exact",
        "cell": "ACAM",
        "bit": 3,
        "useEVACAMCost": true
    },
```
This setup allows CAMASim to utilize EVACAM's evaluations of latency and power for more accurate simulation outcomes.

## Citation
If you find this code useful in your work, please cite it using the following BibTeX:

```
<<<<<<< HEAD
@misc{li2024camasim,
      title={CAMASim: A Comprehensive Simulation Framework for Content-Addressable Memory based Accelerators}, 
      author={Mengyuan Li and Shiyi Liu and Mohammad Mehdi Sharifi and X. Sharon Hu},
      year={2024},
      eprint={2403.03442},
      archivePrefix={arXiv}
=======
@inproceedings{li2024CAMASim,
    title     = {CAMASim: A Comprehensive Simulation Framework for Content-Addressable Memory based Accelerators},
    author    = {Li, Mengyuan and Liu, Shiyi and Sharifi, Mohammad Mehdi and Hu, Xiaobo Sharon},
    journal= {arXiv preprint arXiv:2202.09433},
    year      = {2024}
>>>>>>> 24d0ed43
}
```

## Contact
If you have suggestions or questions on the work, please contact
[Mengyuan Li](https://menggg22.github.io) (mli22@nd.edu), University of Notre Dame or [Shiyi Liu](andyliu.pub@outlook.com).<|MERGE_RESOLUTION|>--- conflicted
+++ resolved
@@ -1,11 +1,7 @@
 # 🛠️ CAMASim
-<<<<<<< HEAD
 Content addressable memory (CAM) [wiki](https://en.wikipedia.org/wiki/Content-addressable_memory) stands out as an efficient hardware solution for memory-intensive search operations by supporting parallel computation in memory [](https://ieeexplore.ieee.org/abstract/document/9720562). 
-=======
-A comprehensive tool for evaluating CAM-based CIM accelerators for both chip-level performance and application accuracy with hardware constraints.
->>>>>>> 24d0ed43
 
-CAMASim is a comprehensive simulation framework for evaluating content-addressable memory based accelerators in different memory-intensive CAM-compatiable application for both
+CAMASim is a comprehensive simulation framework for evaluating content-addressable memory based acceleratorsin different memory-intensive CAM-compatiable application for both
 application **accuracy** with hardware constraints and **hardware performance**.
 We provide a Easy-to-use, Modular and Extendible package of simulating CAM-based accelerators. It comes with function simulator and performance evaluator which can be used to easily build custom search schemes. You can use it with any CAM-compatible applications with cam.write() and cam.query().
 
@@ -29,18 +25,10 @@
 ```
 
 ## Integrate in your own applications
-<<<<<<< HEAD
 - Step 0: Prepare user-defined config. Modify cam simulation config file *cam_config* and prepare user-defined cricuit-level data in *CAMASim/performance/cost_config.json* if needed.
 - Step 1: Extract stored data *CAM_Data* and query data *CAM_Query* in user-defined application.
 - Step 2: Load CAM simulation config.
-- Step 3: Initialize *CAMASIM* class with config
-=======
-
-- Step 1: Prepare stored data *CAM_Data* and query data *CAM_Query* in your application
-
-- Step 2: modify config file *cam_config* and load config
 - Step 3: Initialize *CAMASim* class with config
->>>>>>> 24d0ed43
 - Step 4: Simulate **write** opeartion on *CAM_Data* 
 - Step 5: simulate **query** opeartion *CAM_Query* 
 
@@ -64,8 +52,7 @@
     cam.write(CAM_Data)
     CAM_pred_ids, _, _ = cam.query(CAM_Query) # Accuracy Evaluation
 ```
-<<<<<<< HEAD
-   
+
 
 ## File Description
 - camasim/ 	Library source files with function simulator, layer, and device definition
@@ -73,14 +60,24 @@
 - camsim/performance	Performance evaluator.
 - camsim/arch	Architecture estimator. (Default arch based on majority voting type arch proposed in [link](https://www.nature.com/articles/s41598-022-23116-w))
 - examples/	Example for decision tree. More coming.
-=======
 
-## File Description
-- CAMASim/ 	Library source files with function simulator, layer, and device definition
-- CAMASim/function	Function simulator and basic modules.
-- CAMASim/performance	Performance evaluator.
-- CAMASim/arch	Architecture estimator.
-- examples/	Examples for CAM-related applications
+## Citation
+If you find this code useful in your work, please cite it using the following BibTeX:
+
+```
+@misc{li2024CAMASim,
+      title={CAMASim: A Comprehensive Simulation Framework for Content-Addressable Memory based Accelerators}, 
+      author={Mengyuan Li and Shiyi Liu and Mohammad Mehdi Sharifi and X. Sharon Hu},
+      year={2024},
+      eprint={2403.03442},
+      archivePrefix={arXiv}
+}
+```
+
+## Contact
+If you have suggestions or questions on the work, please contact
+[Mengyuan Li](https://menggg22.github.io) (mli22@nd.edu), University of Notre Dame or [Shiyi Liu](andyliu.pub@outlook.com).
+
 
 ## EVACAM Integration
 ### What is EVACAM
@@ -88,7 +85,6 @@
 
 ### Why CAMASim and EVACAM can Work Together?
 CAMASim is an chip-level performance and application accuracy simulator while EVACAM gives detailed hardware costs, therefore the two simulators are perfectly  complementary to each other and can work together to give better results. When EVACAM is enabled, CAMASim will pass the CAM configuration it received to EVACAM, and read from EVACAM's performance evaluation on power and latency for whole-chip performance evaluation. If EVACAM is not enabled, CAMASim will read from pre-defined performance data for limited CAM configurations. The pre-defined performance data is stored in `CAMASim/performance/cost_config.json`
->>>>>>> 24d0ed43
 
 ### How to enable EVACAM?
 EVACAM is integrated as a git submodule within CAMASim to enhance functionality. To align with CAMASim's requirements, we've forked and slightly modified the original EVACAM, with our adapted version available at [this repo](https://github.com/Andyliu92/EvaCAM-for-CAMASim).
@@ -110,29 +106,4 @@
         "useEVACAMCost": true
     },
 ```
-This setup allows CAMASim to utilize EVACAM's evaluations of latency and power for more accurate simulation outcomes.
-
-## Citation
-If you find this code useful in your work, please cite it using the following BibTeX:
-
-```
-<<<<<<< HEAD
-@misc{li2024camasim,
-      title={CAMASim: A Comprehensive Simulation Framework for Content-Addressable Memory based Accelerators}, 
-      author={Mengyuan Li and Shiyi Liu and Mohammad Mehdi Sharifi and X. Sharon Hu},
-      year={2024},
-      eprint={2403.03442},
-      archivePrefix={arXiv}
-=======
-@inproceedings{li2024CAMASim,
-    title     = {CAMASim: A Comprehensive Simulation Framework for Content-Addressable Memory based Accelerators},
-    author    = {Li, Mengyuan and Liu, Shiyi and Sharifi, Mohammad Mehdi and Hu, Xiaobo Sharon},
-    journal= {arXiv preprint arXiv:2202.09433},
-    year      = {2024}
->>>>>>> 24d0ed43
-}
-```
-
-## Contact
-If you have suggestions or questions on the work, please contact
-[Mengyuan Li](https://menggg22.github.io) (mli22@nd.edu), University of Notre Dame or [Shiyi Liu](andyliu.pub@outlook.com).+This setup allows CAMASim to utilize EVACAM's evaluations of latency and power for more accurate simulation outcomes.